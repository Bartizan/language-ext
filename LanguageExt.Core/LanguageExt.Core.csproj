--- conflicted
+++ resolved
@@ -53,11 +53,8 @@
   </ItemGroup>
   <ItemGroup>
     <Compile Include="ActionObservable.cs" />
-<<<<<<< HEAD
+    <Compile Include="Prelude_Nullable.cs" />
     <Compile Include="DVV.cs" />
-=======
-    <Compile Include="Prelude_Nullable.cs" />
->>>>>>> 5e94325b
     <Compile Include="Prelude_Tasks.cs" />
     <Compile Include="Task.cs" />
     <Compile Include="Compose.cs" />

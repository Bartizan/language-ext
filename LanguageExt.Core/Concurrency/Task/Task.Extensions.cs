--- conflicted
+++ resolved
@@ -3,7 +3,6 @@
 using System.Collections.Generic;
 using System.Diagnostics.Contracts;
 using System.Linq;
-using System.Runtime.CompilerServices;
 using System.Threading;
 using System.Threading.Tasks;
 using LanguageExt.Common;
@@ -286,69 +285,13 @@
 
     /// <summary>
     /// Tasks a lazy sequence of tasks and iterates them in a 'measured way'.  A default window size of
-    /// `Sys.DefaultAsyncSequenceConcurrency` tasks is used, which by default means there are
-    /// `Sys.DefaultAsyncSequenceConcurrency / 2` 'await streams'.  An await stream essentially awaits one
-    /// task from the sequence, and on completion goes and gets the next task from the lazy sequence and
-    /// awaits that too.  This continues until the end of the lazy sequence, or forever for infinite streams.
-    /// </summary>
-    public static Task<Unit> WindowIter<A>(this IEnumerable<Task<A>> ma, Action<A> f) =>
-        WindowIter(ma, SysInfo.DefaultAsyncSequenceParallelism, f);
-
-    /// <summary>
-    /// Tasks a lazy sequence of tasks and iterates them in a 'measured way'.  A default window size of
-    /// `windowSize` tasks is used, which means there are `windowSize` 'await streams'.  An await stream 
-    /// essentially awaits one task from the sequence, and on completion goes and gets the next task from 
-    /// the lazy sequence and awaits that too.  This continues until the end of the lazy sequence, or forever 
-    /// for infinite streams.  Therefore there are at most `windowSize` tasks running concurrently.
-    /// </summary>
-    public static async Task<Unit> WindowIter<A>(this IEnumerable<Task<A>> ma, int windowSize, Action<A> f)
-    {
-        var sync = new object();
-        using var iter = ma.GetEnumerator();
-
-        (bool Success, Task<A> Task) GetNext()
-        {
-            lock (sync)
-            {
-                return iter.MoveNext()
-                           ? (true, iter.Current)
-                           : default;
-            }
-        }
-            
-        var tasks = new List<Task<Unit>>();
-        for (var i = 0; i < windowSize; i++)
-        {
-            var (s, outerTask) = GetNext();
-            if (!s) break;
-
-            tasks.Add(outerTask.Bind(async oa =>
-                                     {
-                                         f(oa);
-
-                                         while (true)
-                                         {
-                                             var next = GetNext();
-                                             if (!next.Success) return unit;
-                                             var a = await next.Task.ConfigureAwait(false);
-                                             f(a);
-                                         }
-                                     }));
-        }
-
-        await Task.WhenAll(tasks).ConfigureAwait(false);
-        return unit;
-    }
-
-    /// <summary>
-    /// Tasks a lazy sequence of tasks and iterates them in a 'measured way'.  A default window size of
     /// `Sys.DefaultAsyncSequenceConcurrency` tasks is used, which means there are `Environment.ProcessorCount / 2`
     /// 'await streams' (by default).  An await stream essentially awaits one task from the sequence, and on
     /// completion goes and gets the next task from the lazy sequence and awaits that too.  This continues until the
     /// end of the lazy sequence, or forever for infinite streams.
     /// </summary>
-    internal static Task<IList<B>> WindowMap<A, B>(this IEnumerable<Task<A>> ma, Func<A, B> f) =>
-        WindowMap(ma, SysInfo.DefaultAsyncSequenceParallelism, f);
+    internal static Task<IList<B>> WindowMap<A, B>(this IEnumerable<Task<A>> ma, Func<A, B> f, CancellationToken token) =>
+        WindowMap(ma, SysInfo.DefaultAsyncSequenceParallelism, f, token);
 
     /// <summary>
     /// Tasks a lazy sequence of tasks and maps them in a 'measured way'.  A default window size of
@@ -357,236 +300,125 @@
     /// the lazy sequence and awaits that too.  This continues until the end of the lazy sequence, or forever 
     /// for infinite streams.  Therefore there are at most `windowSize` tasks running concurrently.
     /// </summary>
-    internal static async Task<IList<B>> WindowMap<A, B>(this IEnumerable<Task<A>> ma, int windowSize, Func<A, B> f)
+    internal static async Task<IList<B>> WindowMap<A, B>(
+        this IEnumerable<Task<A>> ma, 
+        int windowSize, 
+        Func<A, B> f,
+        CancellationToken token)
     {
         var sync = new object();
+        using var wait = new CountdownEvent(windowSize);
         using var iter = ma.GetEnumerator();
 
-        (bool Success, Task<A> Task) GetNext()
+        var index = -1;
+        var results = new List<B>();
+        var errors = new List<Exception>();
+
+        for (var i = 0; i < windowSize; i++)
+        {
+            #pragma warning disable CS4014 // call is not awaited
+            Task.Run(go, token);
+            #pragma warning restore CS4014
+        }
+
+        Option<(int Index, Task<B>)> next()
         {
             lock (sync)
             {
-                return iter.MoveNext()
-                           ? (true, iter.Current)
-                           : default;
-            }
-        }
-
-        var tasks = new List<Task<Unit>>();
-        var results = new List<B>[windowSize];
-        var errors = new List<AggregateException>[windowSize];
-            
-        for (var i = 0; i < windowSize; i++)
-        {
-            results[i] = new List<B>();
-            errors[i]  = new List<AggregateException>();
-        }
-
-<<<<<<< HEAD
-        for (var i = 0; i < windowSize; i++)
-        {
-            var (s, outerTask) = GetNext();
-            if (!s) break;
-
-            var ix = i;
-            tasks.Add(outerTask.Bind(async oa =>
-                                     {
-                                         results[ix].Add(f(oa));
-
-                                         while (true)
-                                         {
-                                             try
-                                             {
-                                                 var next = GetNext();
-                                                 if (!next.Success) return unit;
-                                                 var a = await next.Task.ConfigureAwait(false);
-                                                 if (next.Task.IsFaulted)
-                                                 {
-                                                     errors[ix].Add(next.Task.Exception);
-                                                     return unit;
-                                                 }
-                                                 else
-                                                 {
-                                                     results[ix].Add(f(a));
-                                                 }
-                                             }
-                                             catch (Exception e)
-                                             {
-                                                 errors[ix].Add(new AggregateException(e));
-                                                 return unit;
-                                             }
-                                         }
-                                     }));
-        }
-
-        await Task.WhenAll(tasks).ConfigureAwait(false);
-
-        // Move all errors into one list
-        for (var i = 1; i < windowSize; i++)
-        {
-            errors[0].AddRange(errors[i]);
-        }
-
-        if (errors[0].Count > 0)
-        {
-            // Throw an aggregate of all exceptions
-            throw new AggregateException(errors[0].SelectMany(e => e.InnerExceptions));
-        }
-
-        // Move all results into one list
-        for (var i = 1; i < windowSize; i++)
-        {
-            results[0].AddRange(results[i]);
-=======
-        /// <summary>
-        /// Convert the structure to an Aff
-        /// </summary>
-        /// <returns>An Aff representation of the structure</returns>
-        [Pure]
-        [MethodImpl(MethodImplOptions.AggressiveInlining)]
-        public static Aff<A> ToAff<A>(this Task<A> ma) =>
-            Aff(async () => await ma);
-
-        /// <summary>
-        /// Tasks a lazy sequence of tasks and iterates them in a 'measured way'.  A default window size of
-        /// `Sys.DefaultAsyncSequenceConcurrency` tasks is used, which means there are `Environment.ProcessorCount / 2`
-        /// 'await streams' (by default).  An await stream essentially awaits one task from the sequence, and on
-        /// completion goes and gets the next task from the lazy sequence and awaits that too.  This continues until the
-        /// end of the lazy sequence, or forever for infinite streams.
-        /// </summary>
-        internal static Task<IList<B>> WindowMap<A, B>(this IEnumerable<Task<A>> ma, Func<A, B> f, CancellationToken token) =>
-            WindowMap(ma, SysInfo.DefaultAsyncSequenceParallelism, f, token);
-
-        /// <summary>
-        /// Tasks a lazy sequence of tasks and maps them in a 'measured way'.  A default window size of
-        /// `windowSize` tasks is used, which means there are `windowSize` 'await streams'.  An await stream 
-        /// essentially awaits one task from the sequence, and on completion goes and gets the next task from 
-        /// the lazy sequence and awaits that too.  This continues until the end of the lazy sequence, or forever 
-        /// for infinite streams.  Therefore there are at most `windowSize` tasks running concurrently.
-        /// </summary>
-        internal static async Task<IList<B>> WindowMap<A, B>(
-            this IEnumerable<Task<A>> ma, 
-            int windowSize, 
-            Func<A, B> f,
-            CancellationToken token)
-        {
-            var sync = new object();
-            using var wait = new CountdownEvent(windowSize);
-            using var iter = ma.GetEnumerator();
-
-            var index = -1;
-            var results = new List<B>();
-            var errors = new List<Exception>();
-
-            for (var i = 0; i < windowSize; i++)
-            {
-                #pragma warning disable CS4014 // call is not awaited
-                Task.Run(go, token);
-                #pragma warning restore CS4014
-            }
-
-            Option<(int Index, Task<B>)> next()
-            {
-                lock (sync)
-                {
-                    index++;
-                    try
-                    {
-                        if (iter.MoveNext())
-                        {
-                            results.Add(default);
-                            return Some((index, iter.Current.Map(f)));
-                        }
-                        else
-                        {
-                            return default;
-                        }
-                    }
-                    catch (Exception e)
-                    {
-                        errors.Add(e);
-                        return default;
-                    }
-                }
-            }
-            
-            void go()
-            {
+                index++;
                 try
                 {
-                    while (!token.IsCancellationRequested)
+                    if (iter.MoveNext())
                     {
-                        var otask = next();
-                        if (otask.IsNone) return;
-                        var (ix, task) = ((int, Task<B>))otask;
-
-                        SpinWait sw = default;
-                        while (!task.IsCompleted && !token.IsCancellationRequested)
-                        {
-                            sw.SpinOnce();
-                        }
-                        
-                        lock (sync)
-                        {
-                            
-                            if (token.IsCancellationRequested)
-                            {
-                                throw new TaskCanceledException();
-                            }
-                            else if (task.IsCanceled)
-                            {
-                                errors.Add(task.Exception is not null ? task.Exception : new TaskCanceledException());
-                            }
-                            else if (task.IsFaulted)
-                            {
-                                if (task.Exception is not null) errors.Add(task.Exception);
-                            }
-                            else if (task.IsCompleted)
-                            {
-                                results[ix] = task.Result;
-                            }
-                        }
+                        results.Add(default);
+                        return Some((index, iter.Current.Map(f)));
+                    }
+                    else
+                    {
+                        return default;
                     }
                 }
                 catch (Exception e)
                 {
+                    errors.Add(e);
+                    return default;
+                }
+            }
+        }
+        
+        void go()
+        {
+            try
+            {
+                while (!token.IsCancellationRequested)
+                {
+                    var otask = next();
+                    if (otask.IsNone) return;
+                    var (ix, task) = ((int, Task<B>))otask;
+
+                    SpinWait sw = default;
+                    while (!task.IsCompleted && !token.IsCancellationRequested)
+                    {
+                        sw.SpinOnce();
+                    }
+                    
                     lock (sync)
                     {
-                        errors.Clear();
-                        errors.Add(e);
+                        
+                        if (token.IsCancellationRequested)
+                        {
+                            throw new TaskCanceledException();
+                        }
+                        else if (task.IsCanceled)
+                        {
+                            errors.Add(task.Exception is not null ? task.Exception : new TaskCanceledException());
+                        }
+                        else if (task.IsFaulted)
+                        {
+                            if (task.Exception is not null) errors.Add(task.Exception);
+                        }
+                        else if (task.IsCompleted)
+                        {
+                            results[ix] = task.Result;
+                        }
                     }
                 }
-                finally
+            }
+            catch (Exception e)
+            {
+                lock (sync)
                 {
-                    wait.Signal();
+                    errors.Clear();
+                    errors.Add(e);
                 }
             }
-
-            await wait.WaitHandle.WaitOneAsync(token).ConfigureAwait(false);
-            
-            if (errors.Count > 0)
-            {
-                var allErrors = errors
-                    .SelectMany(e => e is AggregateException ae ? ae.InnerExceptions.ToArray() : new[] { e })
-                    .ToArray();
-
-                if (allErrors.Length > 1)
-                {
-                    // Throw an aggregate of all exceptions
-                    throw new AggregateException(allErrors);
-                }
-                else if (allErrors.Length == 1)
-                {
-                    // Throw an aggregate of all exceptions
-                    allErrors[0].Rethrow();
-                    return default!;
-                }
-            }
-
-            return results;
->>>>>>> 186bf9fc
-        }
-
-        return results[0];
+            finally
+            {
+                wait.Signal();
+            }
+        }
+
+        await wait.WaitHandle.WaitOneAsync(token).ConfigureAwait(false);
+        
+        if (errors.Count > 0)
+        {
+            var allErrors = errors
+                .SelectMany(e => e is AggregateException ae ? ae.InnerExceptions.ToArray() : new[] { e })
+                .ToArray();
+
+            if (allErrors.Length > 1)
+            {
+                // Throw an aggregate of all exceptions
+                throw new AggregateException(allErrors);
+            }
+            else if (allErrors.Length == 1)
+            {
+                // Throw an aggregate of all exceptions
+                allErrors[0].Rethrow();
+                return default!;
+            }
+        }
+
+        return results;
     }
 }